--- conflicted
+++ resolved
@@ -60,11 +60,7 @@
 void CV_DrawingTest::run( int )
 {
     Mat testImg, valImg;
-<<<<<<< HEAD
-    const string fname = "drawing/image.jpg";
-=======
     const string fname = "drawing/image.png";
->>>>>>> f4e33ea0
     string path = ts->get_data_path(), filename;
     filename = path + fname;
 
