--- conflicted
+++ resolved
@@ -1,565 +1,472 @@
-/*M///////////////////////////////////////////////////////////////////////////////////////
-//
-//  IMPORTANT: READ BEFORE DOWNLOADING, COPYING, INSTALLING OR USING.
-//
-//  By downloading, copying, installing or using the software you agree to this license.
-//  If you do not agree to this license, do not download, install,
-//  copy or use the software.
-//
-//
-//                           License Agreement
-//                For Open Source Computer Vision Library
-//
-// Copyright (C) 2000-2008, Intel Corporation, all rights reserved.
-// Copyright (C) 2009, Willow Garage Inc., all rights reserved.
-// Third party copyrights are property of their respective owners.
-//
-// Redistribution and use in source and binary forms, with or without modification,
-// are permitted provided that the following conditions are met:
-//
-//   * Redistribution's of source code must retain the above copyright notice,
-//     this list of conditions and the following disclaimer.
-//
-//   * Redistribution's in binary form must reproduce the above copyright notice,
-//     this list of conditions and the following disclaimer in the documentation
-//     and/or other materials provided with the distribution.
-//
-//   * The name of the copyright holders may not be used to endorse or promote products
-//     derived from this software without specific prior written permission.
-//
-// This software is provided by the copyright holders and contributors "as is" and
-// any express or bpied warranties, including, but not limited to, the bpied
-// warranties of merchantability and fitness for a particular purpose are disclaimed.
-// In no event shall the Intel Corporation or contributors be liable for any direct,
-// indirect, incidental, special, exemplary, or consequential damages
-// (including, but not limited to, procurement of substitute goods or services;
-// loss of use, data, or profits; or business interruption) however caused
-// and on any theory of liability, whether in contract, strict liability,
-// or tort (including negligence or otherwise) arising in any way out of
-// the use of this software, even if advised of the possibility of such damage.
-//
-//M*/
-
-#if !defined CUDA_DISABLER
-
-#include "internal_shared.hpp"
-#include "opencv2/gpu/device/limits.hpp"
-#include "opencv2/gpu/device/vec_distance.hpp"
-#include "opencv2/gpu/device/datamov_utils.hpp"
-
-namespace cv { namespace gpu { namespace device
-{
-    namespace bf_radius_match
-    {
-        ///////////////////////////////////////////////////////////////////////////////
-        // Match Unrolled
-
-        template <int BLOCK_SIZE, int MAX_DESC_LEN, bool SAVE_IMG_IDX, typename Dist, typename T, typename Mask>
-        __global__ void matchUnrolled(const PtrStepSz<T> query, int imgIdx, const PtrStepSz<T> train, float maxDistance, const Mask mask,
-            PtrStepi bestTrainIdx, PtrStepi bestImgIdx, PtrStepf bestDistance, unsigned int* nMatches, int maxCount)
-        {
-            #if defined(__CUDA_ARCH__) && (__CUDA_ARCH__ >= 110)
-
-            extern __shared__ int smem[];
-
-            const int queryIdx = blockIdx.y * BLOCK_SIZE + threadIdx.y;
-            const int trainIdx = blockIdx.x * BLOCK_SIZE + threadIdx.x;
-
-            typename Dist::value_type* s_query = (typename Dist::value_type*)(smem);
-            typename Dist::value_type* s_train = (typename Dist::value_type*)(smem + BLOCK_SIZE * BLOCK_SIZE);
-
-            Dist dist;
-
-            #pragma unroll
-            for (int i = 0; i < MAX_DESC_LEN / BLOCK_SIZE; ++i)
-            {
-                const int loadX = threadIdx.x + i * BLOCK_SIZE;
-
-                s_query[threadIdx.y * BLOCK_SIZE + threadIdx.x] = 0;
-                s_train[threadIdx.x * BLOCK_SIZE + threadIdx.y] = 0;
-
-                if (loadX < query.cols)
-                {
-                    T val;
-
-                    ForceGlob<T>::Load(query.ptr(::min(queryIdx, query.rows - 1)), loadX, val);
-                    s_query[threadIdx.y * BLOCK_SIZE + threadIdx.x] = val;
-
-                    ForceGlob<T>::Load(train.ptr(::min(blockIdx.x * BLOCK_SIZE + threadIdx.y, train.rows - 1)), loadX, val);
-                    s_train[threadIdx.x * BLOCK_SIZE + threadIdx.y] = val;
-                }
-
-                __syncthreads();
-
-                #pragma unroll
-                for (int j = 0; j < BLOCK_SIZE; ++j)
-                    dist.reduceIter(s_query[threadIdx.y * BLOCK_SIZE + j], s_train[j * BLOCK_SIZE + threadIdx.x]);
-
-                __syncthreads();
-            }
-
-            float distVal = (typename Dist::result_type)dist;
-
-            if (queryIdx < query.rows && trainIdx < train.rows && mask(queryIdx, trainIdx) && distVal < maxDistance)
-            {
-                unsigned int ind = atomicInc(nMatches + queryIdx, (unsigned int) -1);
-                if (ind < maxCount)
-                {
-                    bestTrainIdx.ptr(queryIdx)[ind] = trainIdx;
-                    if (SAVE_IMG_IDX) bestImgIdx.ptr(queryIdx)[ind] = imgIdx;
-                    bestDistance.ptr(queryIdx)[ind] = distVal;
-                }
-            }
-
-            #endif
-        }
-
-        template <int BLOCK_SIZE, int MAX_DESC_LEN, typename Dist, typename T, typename Mask>
-<<<<<<< HEAD
-        void matchUnrolled(const DevMem2D_<T>& query, const DevMem2D_<T>& train, float maxDistance, const Mask& mask,
-            const DevMem2Di& trainIdx, const DevMem2Df& distance, const DevMem2D_<unsigned int>& nMatches, cudaStream_t stream)
-=======
-        void matchUnrolled(const PtrStepSz<T>& query, const PtrStepSz<T>& train, float maxDistance, const Mask& mask,
-            const PtrStepSzi& trainIdx, const PtrStepSzf& distance, const PtrStepSz<unsigned int>& nMatches, cudaStream_t stream)
->>>>>>> f4e33ea0
-        {
-            const dim3 block(BLOCK_SIZE, BLOCK_SIZE);
-            const dim3 grid(divUp(train.rows, BLOCK_SIZE), divUp(query.rows, BLOCK_SIZE));
-
-            const size_t smemSize = (2 * BLOCK_SIZE * BLOCK_SIZE) * sizeof(int);
-
-            matchUnrolled<BLOCK_SIZE, MAX_DESC_LEN, false, Dist><<<grid, block, smemSize, stream>>>(query, 0, train, maxDistance, mask,
-                trainIdx, PtrStepi(), distance, nMatches.data, trainIdx.cols);
-            cudaSafeCall( cudaGetLastError() );
-
-            if (stream == 0)
-                cudaSafeCall( cudaDeviceSynchronize() );
-        }
-
-        template <int BLOCK_SIZE, int MAX_DESC_LEN, typename Dist, typename T>
-<<<<<<< HEAD
-        void matchUnrolled(const DevMem2D_<T>& query, const DevMem2D_<T>* trains, int n, float maxDistance, const DevMem2Db* masks,
-            const DevMem2Di& trainIdx, const DevMem2Di& imgIdx, const DevMem2Df& distance, const DevMem2D_<unsigned int>& nMatches,
-=======
-        void matchUnrolled(const PtrStepSz<T>& query, const PtrStepSz<T>* trains, int n, float maxDistance, const PtrStepSzb* masks,
-            const PtrStepSzi& trainIdx, const PtrStepSzi& imgIdx, const PtrStepSzf& distance, const PtrStepSz<unsigned int>& nMatches,
->>>>>>> f4e33ea0
-            cudaStream_t stream)
-        {
-            const dim3 block(BLOCK_SIZE, BLOCK_SIZE);
-
-            const size_t smemSize = (2 * BLOCK_SIZE * BLOCK_SIZE) * sizeof(int);
-
-            for (int i = 0; i < n; ++i)
-            {
-                const PtrStepSz<T> train = trains[i];
-
-                const dim3 grid(divUp(train.rows, BLOCK_SIZE), divUp(query.rows, BLOCK_SIZE));
-
-                if (masks != 0 && masks[i].data)
-                {
-                    matchUnrolled<BLOCK_SIZE, MAX_DESC_LEN, true, Dist><<<grid, block, smemSize, stream>>>(query, i, train, maxDistance, SingleMask(masks[i]),
-                        trainIdx, imgIdx, distance, nMatches.data, trainIdx.cols);
-                }
-                else
-                {
-                    matchUnrolled<BLOCK_SIZE, MAX_DESC_LEN, true, Dist><<<grid, block, smemSize, stream>>>(query, i, train, maxDistance, WithOutMask(),
-                        trainIdx, imgIdx, distance, nMatches.data, trainIdx.cols);
-                }
-                cudaSafeCall( cudaGetLastError() );
-            }
-
-            if (stream == 0)
-                cudaSafeCall( cudaDeviceSynchronize() );
-        }
-
-        ///////////////////////////////////////////////////////////////////////////////
-        // Match
-
-        template <int BLOCK_SIZE, bool SAVE_IMG_IDX, typename Dist, typename T, typename Mask>
-        __global__ void match(const PtrStepSz<T> query, int imgIdx, const PtrStepSz<T> train, float maxDistance, const Mask mask,
-            PtrStepi bestTrainIdx, PtrStepi bestImgIdx, PtrStepf bestDistance, unsigned int* nMatches, int maxCount)
-        {
-            #if defined(__CUDA_ARCH__) && (__CUDA_ARCH__ >= 110)
-
-            extern __shared__ int smem[];
-
-            const int queryIdx = blockIdx.y * BLOCK_SIZE + threadIdx.y;
-            const int trainIdx = blockIdx.x * BLOCK_SIZE + threadIdx.x;
-
-            typename Dist::value_type* s_query = (typename Dist::value_type*)(smem);
-            typename Dist::value_type* s_train = (typename Dist::value_type*)(smem + BLOCK_SIZE * BLOCK_SIZE);
-
-            Dist dist;
-
-            for (int i = 0, endi = (query.cols + BLOCK_SIZE - 1) / BLOCK_SIZE; i < endi; ++i)
-            {
-                const int loadX = threadIdx.x + i * BLOCK_SIZE;
-
-                s_query[threadIdx.y * BLOCK_SIZE + threadIdx.x] = 0;
-                s_train[threadIdx.x * BLOCK_SIZE + threadIdx.y] = 0;
-
-                if (loadX < query.cols)
-                {
-                    T val;
-
-                    ForceGlob<T>::Load(query.ptr(::min(queryIdx, query.rows - 1)), loadX, val);
-                    s_query[threadIdx.y * BLOCK_SIZE + threadIdx.x] = val;
-
-                    ForceGlob<T>::Load(train.ptr(::min(blockIdx.x * BLOCK_SIZE + threadIdx.y, train.rows - 1)), loadX, val);
-                    s_train[threadIdx.x * BLOCK_SIZE + threadIdx.y] = val;
-                }
-
-                __syncthreads();
-
-                #pragma unroll
-                for (int j = 0; j < BLOCK_SIZE; ++j)
-                    dist.reduceIter(s_query[threadIdx.y * BLOCK_SIZE + j], s_train[j * BLOCK_SIZE + threadIdx.x]);
-
-                __syncthreads();
-            }
-
-            float distVal = (typename Dist::result_type)dist;
-
-            if (queryIdx < query.rows && trainIdx < train.rows && mask(queryIdx, trainIdx) && distVal < maxDistance)
-            {
-                unsigned int ind = atomicInc(nMatches + queryIdx, (unsigned int) -1);
-                if (ind < maxCount)
-                {
-                    bestTrainIdx.ptr(queryIdx)[ind] = trainIdx;
-                    if (SAVE_IMG_IDX) bestImgIdx.ptr(queryIdx)[ind] = imgIdx;
-                    bestDistance.ptr(queryIdx)[ind] = distVal;
-                }
-            }
-
-            #endif
-        }
-
-        template <int BLOCK_SIZE, typename Dist, typename T, typename Mask>
-<<<<<<< HEAD
-        void match(const DevMem2D_<T>& query, const DevMem2D_<T>& train, float maxDistance, const Mask& mask,
-            const DevMem2Di& trainIdx, const DevMem2Df& distance, const DevMem2D_<unsigned int>& nMatches,
-=======
-        void match(const PtrStepSz<T>& query, const PtrStepSz<T>& train, float maxDistance, const Mask& mask,
-            const PtrStepSzi& trainIdx, const PtrStepSzf& distance, const PtrStepSz<unsigned int>& nMatches,
->>>>>>> f4e33ea0
-            cudaStream_t stream)
-        {
-            const dim3 block(BLOCK_SIZE, BLOCK_SIZE);
-            const dim3 grid(divUp(train.rows, BLOCK_SIZE), divUp(query.rows, BLOCK_SIZE));
-
-            const size_t smemSize = (2 * BLOCK_SIZE * BLOCK_SIZE) * sizeof(int);
-
-            match<BLOCK_SIZE, false, Dist><<<grid, block, smemSize, stream>>>(query, 0, train, maxDistance, mask,
-                trainIdx, PtrStepi(), distance, nMatches.data, trainIdx.cols);
-            cudaSafeCall( cudaGetLastError() );
-
-            if (stream == 0)
-                cudaSafeCall( cudaDeviceSynchronize() );
-        }
-
-        template <int BLOCK_SIZE, typename Dist, typename T>
-<<<<<<< HEAD
-        void match(const DevMem2D_<T>& query, const DevMem2D_<T>* trains, int n, float maxDistance, const DevMem2Db* masks,
-            const DevMem2Di& trainIdx, const DevMem2Di& imgIdx, const DevMem2Df& distance, const DevMem2D_<unsigned int>& nMatches,
-=======
-        void match(const PtrStepSz<T>& query, const PtrStepSz<T>* trains, int n, float maxDistance, const PtrStepSzb* masks,
-            const PtrStepSzi& trainIdx, const PtrStepSzi& imgIdx, const PtrStepSzf& distance, const PtrStepSz<unsigned int>& nMatches,
->>>>>>> f4e33ea0
-            cudaStream_t stream)
-        {
-            const dim3 block(BLOCK_SIZE, BLOCK_SIZE);
-
-            const size_t smemSize = (2 * BLOCK_SIZE * BLOCK_SIZE) * sizeof(int);
-
-            for (int i = 0; i < n; ++i)
-            {
-                const PtrStepSz<T> train = trains[i];
-
-                const dim3 grid(divUp(train.rows, BLOCK_SIZE), divUp(query.rows, BLOCK_SIZE));
-
-                if (masks != 0 && masks[i].data)
-                {
-                    match<BLOCK_SIZE, true, Dist><<<grid, block, smemSize, stream>>>(query, i, train, maxDistance, SingleMask(masks[i]),
-                        trainIdx, imgIdx, distance, nMatches.data, trainIdx.cols);
-                }
-                else
-                {
-                    match<BLOCK_SIZE, true, Dist><<<grid, block, smemSize, stream>>>(query, i, train, maxDistance, WithOutMask(),
-                        trainIdx, imgIdx, distance, nMatches.data, trainIdx.cols);
-                }
-                cudaSafeCall( cudaGetLastError() );
-            }
-
-            if (stream == 0)
-                cudaSafeCall( cudaDeviceSynchronize() );
-        }
-
-        ///////////////////////////////////////////////////////////////////////////////
-        // Match dispatcher
-
-        template <typename Dist, typename T, typename Mask>
-<<<<<<< HEAD
-        void matchDispatcher(const DevMem2D_<T>& query, const DevMem2D_<T>& train, float maxDistance, const Mask& mask,
-                             const DevMem2Di& trainIdx, const DevMem2Df& distance, const DevMem2D_<unsigned int>& nMatches,
-=======
-        void matchDispatcher(const PtrStepSz<T>& query, const PtrStepSz<T>& train, float maxDistance, const Mask& mask,
-                             const PtrStepSzi& trainIdx, const PtrStepSzf& distance, const PtrStepSz<unsigned int>& nMatches,
->>>>>>> f4e33ea0
-                             int cc, cudaStream_t stream)
-        {
-            (void)cc;
-            if (query.cols <= 64)
-            {
-                matchUnrolled<16, 64, Dist>(query, train, maxDistance, mask, trainIdx, distance, nMatches, stream);
-            }
-            else if (query.cols <= 128)
-            {
-                matchUnrolled<16, 128, Dist>(query, train, maxDistance, mask, trainIdx, distance, nMatches, stream);
-            }
-            /*else if (query.cols <= 256)
-            {
-                matchUnrolled<16, 256, Dist>(query, train, maxDistance, mask, trainIdx, distance, nMatches, stream);
-            }
-            else if (query.cols <= 512)
-            {
-                matchUnrolled<16, 512, Dist>(query, train, maxDistance, mask, trainIdx, distance, nMatches, stream);
-            }
-            else if (query.cols <= 1024)
-            {
-                matchUnrolled<16, 1024, Dist>(query, train, maxDistance, mask, trainIdx, distance, nMatches, stream);
-            }*/
-            else
-            {
-                match<16, Dist>(query, train, maxDistance, mask, trainIdx, distance, nMatches, stream);
-            }
-        }
-
-        template <typename Dist, typename T>
-<<<<<<< HEAD
-        void matchDispatcher(const DevMem2D_<T>& query, const DevMem2D_<T>* trains, int n, float maxDistance, const DevMem2Db* masks,
-                             const DevMem2Di& trainIdx, const DevMem2Di& imgIdx, const DevMem2Df& distance, const DevMem2D_<unsigned int>& nMatches,
-=======
-        void matchDispatcher(const PtrStepSz<T>& query, const PtrStepSz<T>* trains, int n, float maxDistance, const PtrStepSzb* masks,
-                             const PtrStepSzi& trainIdx, const PtrStepSzi& imgIdx, const PtrStepSzf& distance, const PtrStepSz<unsigned int>& nMatches,
->>>>>>> f4e33ea0
-                             int cc, cudaStream_t stream)
-        {
-            (void)cc;
-            if (query.cols <= 64)
-            {
-                matchUnrolled<16, 64, Dist>(query, trains, n, maxDistance, masks, trainIdx, imgIdx, distance, nMatches, stream);
-            }
-            else if (query.cols <= 128)
-            {
-                matchUnrolled<16, 128, Dist>(query, trains, n, maxDistance, masks, trainIdx, imgIdx, distance, nMatches, stream);
-            }
-            /*else if (query.cols <= 256)
-            {
-                matchUnrolled<16, 256, Dist>(query, trains, n, maxDistance, masks, trainIdx, imgIdx, distance, nMatches, stream);
-            }
-            else if (query.cols <= 512)
-            {
-                matchUnrolled<16, 512, Dist>(query, trains, n, maxDistance, masks, trainIdx, imgIdx, distance, nMatches, stream);
-            }
-            else if (query.cols <= 1024)
-            {
-                matchUnrolled<16, 1024, Dist>(query, trains, n, maxDistance, masks, trainIdx, imgIdx, distance, nMatches, stream);
-            }*/
-            else
-            {
-                match<16, Dist>(query, trains, n, maxDistance, masks, trainIdx, imgIdx, distance, nMatches, stream);
-            }
-        }
-
-        ///////////////////////////////////////////////////////////////////////////////
-        // Radius Match caller
-
-<<<<<<< HEAD
-        template <typename T> void matchL1_gpu(const DevMem2Db& query, const DevMem2Db& train, float maxDistance, const DevMem2Db& mask,
-            const DevMem2Di& trainIdx, const DevMem2Df& distance, const DevMem2D_<unsigned int>& nMatches,
-=======
-        template <typename T> void matchL1_gpu(const PtrStepSzb& query, const PtrStepSzb& train, float maxDistance, const PtrStepSzb& mask,
-            const PtrStepSzi& trainIdx, const PtrStepSzf& distance, const PtrStepSz<unsigned int>& nMatches,
->>>>>>> f4e33ea0
-            int cc, cudaStream_t stream)
-        {
-            if (mask.data)
-            {
-<<<<<<< HEAD
-                matchDispatcher< L1Dist<T> >(static_cast< DevMem2D_<T> >(query), static_cast< DevMem2D_<T> >(train), maxDistance, SingleMask(mask),
-=======
-                matchDispatcher< L1Dist<T> >(static_cast< PtrStepSz<T> >(query), static_cast< PtrStepSz<T> >(train), maxDistance, SingleMask(mask),
->>>>>>> f4e33ea0
-                    trainIdx, distance, nMatches,
-                    cc, stream);
-            }
-            else
-            {
-<<<<<<< HEAD
-                matchDispatcher< L1Dist<T> >(static_cast< DevMem2D_<T> >(query), static_cast< DevMem2D_<T> >(train), maxDistance, WithOutMask(),
-=======
-                matchDispatcher< L1Dist<T> >(static_cast< PtrStepSz<T> >(query), static_cast< PtrStepSz<T> >(train), maxDistance, WithOutMask(),
->>>>>>> f4e33ea0
-                    trainIdx, distance, nMatches,
-                    cc, stream);
-            }
-        }
-
-        template void matchL1_gpu<uchar >(const PtrStepSzb& queryDescs, const PtrStepSzb& trainDescs, float maxDistance, const PtrStepSzb& mask, const PtrStepSzi& trainIdx, const PtrStepSzf& distance, const PtrStepSz<unsigned int>& nMatches, int cc, cudaStream_t stream);
-        //template void matchL1_gpu<schar >(const PtrStepSzb& queryDescs, const PtrStepSzb& trainDescs, float maxDistance, const PtrStepSzb& mask, const PtrStepSzi& trainIdx, const PtrStepSzf& distance, const PtrStepSz<unsigned int>& nMatches, int cc, cudaStream_t stream);
-        template void matchL1_gpu<ushort>(const PtrStepSzb& queryDescs, const PtrStepSzb& trainDescs, float maxDistance, const PtrStepSzb& mask, const PtrStepSzi& trainIdx, const PtrStepSzf& distance, const PtrStepSz<unsigned int>& nMatches, int cc, cudaStream_t stream);
-        template void matchL1_gpu<short >(const PtrStepSzb& queryDescs, const PtrStepSzb& trainDescs, float maxDistance, const PtrStepSzb& mask, const PtrStepSzi& trainIdx, const PtrStepSzf& distance, const PtrStepSz<unsigned int>& nMatches, int cc, cudaStream_t stream);
-        template void matchL1_gpu<int   >(const PtrStepSzb& queryDescs, const PtrStepSzb& trainDescs, float maxDistance, const PtrStepSzb& mask, const PtrStepSzi& trainIdx, const PtrStepSzf& distance, const PtrStepSz<unsigned int>& nMatches, int cc, cudaStream_t stream);
-        template void matchL1_gpu<float >(const PtrStepSzb& queryDescs, const PtrStepSzb& trainDescs, float maxDistance, const PtrStepSzb& mask, const PtrStepSzi& trainIdx, const PtrStepSzf& distance, const PtrStepSz<unsigned int>& nMatches, int cc, cudaStream_t stream);
-
-<<<<<<< HEAD
-        template <typename T> void matchL2_gpu(const DevMem2Db& query, const DevMem2Db& train, float maxDistance, const DevMem2Db& mask,
-            const DevMem2Di& trainIdx, const DevMem2Df& distance, const DevMem2D_<unsigned int>& nMatches,
-=======
-        template <typename T> void matchL2_gpu(const PtrStepSzb& query, const PtrStepSzb& train, float maxDistance, const PtrStepSzb& mask,
-            const PtrStepSzi& trainIdx, const PtrStepSzf& distance, const PtrStepSz<unsigned int>& nMatches,
->>>>>>> f4e33ea0
-            int cc, cudaStream_t stream)
-        {
-            if (mask.data)
-            {
-<<<<<<< HEAD
-                matchDispatcher<L2Dist>(static_cast< DevMem2D_<T> >(query), static_cast< DevMem2D_<T> >(train), maxDistance, SingleMask(mask),
-=======
-                matchDispatcher<L2Dist>(static_cast< PtrStepSz<T> >(query), static_cast< PtrStepSz<T> >(train), maxDistance, SingleMask(mask),
->>>>>>> f4e33ea0
-                    trainIdx, distance, nMatches,
-                    cc, stream);
-            }
-            else
-            {
-<<<<<<< HEAD
-                matchDispatcher<L2Dist>(static_cast< DevMem2D_<T> >(query), static_cast< DevMem2D_<T> >(train), maxDistance, WithOutMask(),
-=======
-                matchDispatcher<L2Dist>(static_cast< PtrStepSz<T> >(query), static_cast< PtrStepSz<T> >(train), maxDistance, WithOutMask(),
->>>>>>> f4e33ea0
-                    trainIdx, distance, nMatches,
-                    cc, stream);
-            }
-        }
-
-        //template void matchL2_gpu<uchar >(const PtrStepSzb& queryDescs, const PtrStepSzb& trainDescs, float maxDistance, const PtrStepSzb& mask, const PtrStepSzi& trainIdx, const PtrStepSzf& distance, const PtrStepSz<unsigned int>& nMatches, int cc, cudaStream_t stream);
-        //template void matchL2_gpu<schar >(const PtrStepSzb& queryDescs, const PtrStepSzb& trainDescs, float maxDistance, const PtrStepSzb& mask, const PtrStepSzi& trainIdx, const PtrStepSzf& distance, const PtrStepSz<unsigned int>& nMatches, int cc, cudaStream_t stream);
-        //template void matchL2_gpu<ushort>(const PtrStepSzb& queryDescs, const PtrStepSzb& trainDescs, float maxDistance, const PtrStepSzb& mask, const PtrStepSzi& trainIdx, const PtrStepSzf& distance, const PtrStepSz<unsigned int>& nMatches, int cc, cudaStream_t stream);
-        //template void matchL2_gpu<short >(const PtrStepSzb& queryDescs, const PtrStepSzb& trainDescs, float maxDistance, const PtrStepSzb& mask, const PtrStepSzi& trainIdx, const PtrStepSzf& distance, const PtrStepSz<unsigned int>& nMatches, int cc, cudaStream_t stream);
-        //template void matchL2_gpu<int   >(const PtrStepSzb& queryDescs, const PtrStepSzb& trainDescs, float maxDistance, const PtrStepSzb& mask, const PtrStepSzi& trainIdx, const PtrStepSzf& distance, const PtrStepSz<unsigned int>& nMatches, int cc, cudaStream_t stream);
-        template void matchL2_gpu<float >(const PtrStepSzb& queryDescs, const PtrStepSzb& trainDescs, float maxDistance, const PtrStepSzb& mask, const PtrStepSzi& trainIdx, const PtrStepSzf& distance, const PtrStepSz<unsigned int>& nMatches, int cc, cudaStream_t stream);
-
-<<<<<<< HEAD
-        template <typename T> void matchHamming_gpu(const DevMem2Db& query, const DevMem2Db& train, float maxDistance, const DevMem2Db& mask,
-            const DevMem2Di& trainIdx, const DevMem2Df& distance, const DevMem2D_<unsigned int>& nMatches,
-=======
-        template <typename T> void matchHamming_gpu(const PtrStepSzb& query, const PtrStepSzb& train, float maxDistance, const PtrStepSzb& mask,
-            const PtrStepSzi& trainIdx, const PtrStepSzf& distance, const PtrStepSz<unsigned int>& nMatches,
->>>>>>> f4e33ea0
-            int cc, cudaStream_t stream)
-        {
-            if (mask.data)
-            {
-<<<<<<< HEAD
-                matchDispatcher<HammingDist>(static_cast< DevMem2D_<T> >(query), static_cast< DevMem2D_<T> >(train), maxDistance, SingleMask(mask),
-=======
-                matchDispatcher<HammingDist>(static_cast< PtrStepSz<T> >(query), static_cast< PtrStepSz<T> >(train), maxDistance, SingleMask(mask),
->>>>>>> f4e33ea0
-                    trainIdx, distance, nMatches,
-                    cc, stream);
-            }
-            else
-            {
-<<<<<<< HEAD
-                matchDispatcher<HammingDist>(static_cast< DevMem2D_<T> >(query), static_cast< DevMem2D_<T> >(train), maxDistance, WithOutMask(),
-=======
-                matchDispatcher<HammingDist>(static_cast< PtrStepSz<T> >(query), static_cast< PtrStepSz<T> >(train), maxDistance, WithOutMask(),
->>>>>>> f4e33ea0
-                    trainIdx, distance, nMatches,
-                    cc, stream);
-            }
-        }
-
-        template void matchHamming_gpu<uchar >(const PtrStepSzb& queryDescs, const PtrStepSzb& trainDescs, float maxDistance, const PtrStepSzb& mask, const PtrStepSzi& trainIdx, const PtrStepSzf& distance, const PtrStepSz<unsigned int>& nMatches, int cc, cudaStream_t stream);
-        //template void matchHamming_gpu<schar >(const PtrStepSzb& queryDescs, const PtrStepSzb& trainDescs, float maxDistance, const PtrStepSzb& mask, const PtrStepSzi& trainIdx, const PtrStepSzf& distance, const PtrStepSz<unsigned int>& nMatches, int cc, cudaStream_t stream);
-        template void matchHamming_gpu<ushort>(const PtrStepSzb& queryDescs, const PtrStepSzb& trainDescs, float maxDistance, const PtrStepSzb& mask, const PtrStepSzi& trainIdx, const PtrStepSzf& distance, const PtrStepSz<unsigned int>& nMatches, int cc, cudaStream_t stream);
-        //template void matchHamming_gpu<short >(const PtrStepSzb& queryDescs, const PtrStepSzb& trainDescs, float maxDistance, const PtrStepSzb& mask, const PtrStepSzi& trainIdx, const PtrStepSzf& distance, const PtrStepSz<unsigned int>& nMatches, int cc, cudaStream_t stream);
-        template void matchHamming_gpu<int   >(const PtrStepSzb& queryDescs, const PtrStepSzb& trainDescs, float maxDistance, const PtrStepSzb& mask, const PtrStepSzi& trainIdx, const PtrStepSzf& distance, const PtrStepSz<unsigned int>& nMatches, int cc, cudaStream_t stream);
-
-<<<<<<< HEAD
-        template <typename T> void matchL1_gpu(const DevMem2Db& query, const DevMem2Db* trains, int n, float maxDistance, const DevMem2Db* masks,
-            const DevMem2Di& trainIdx, const DevMem2Di& imgIdx, const DevMem2Df& distance, const DevMem2D_<unsigned int>& nMatches,
-            int cc, cudaStream_t stream)
-        {
-            matchDispatcher< L1Dist<T> >(static_cast< DevMem2D_<T> >(query), (const DevMem2D_<T>*)trains, n, maxDistance, masks,
-=======
-        template <typename T> void matchL1_gpu(const PtrStepSzb& query, const PtrStepSzb* trains, int n, float maxDistance, const PtrStepSzb* masks,
-            const PtrStepSzi& trainIdx, const PtrStepSzi& imgIdx, const PtrStepSzf& distance, const PtrStepSz<unsigned int>& nMatches,
-            int cc, cudaStream_t stream)
-        {
-            matchDispatcher< L1Dist<T> >(static_cast< PtrStepSz<T> >(query), (const PtrStepSz<T>*)trains, n, maxDistance, masks,
->>>>>>> f4e33ea0
-                trainIdx, imgIdx, distance, nMatches,
-                cc, stream);
-        }
-
-        template void matchL1_gpu<uchar >(const PtrStepSzb& query, const PtrStepSzb* trains, int n, float maxDistance, const PtrStepSzb* masks, const PtrStepSzi& trainIdx, const PtrStepSzi& imgIdx, const PtrStepSzf& distance, const PtrStepSz<unsigned int>& nMatches, int cc, cudaStream_t stream);
-        //template void matchL1_gpu<schar >(const PtrStepSzb& query, const PtrStepSzb* trains, int n, float maxDistance, const PtrStepSzb* masks, const PtrStepSzi& trainIdx, const PtrStepSzi& imgIdx, const PtrStepSzf& distance, const PtrStepSz<unsigned int>& nMatches, int cc, cudaStream_t stream);
-        template void matchL1_gpu<ushort>(const PtrStepSzb& query, const PtrStepSzb* trains, int n, float maxDistance, const PtrStepSzb* masks, const PtrStepSzi& trainIdx, const PtrStepSzi& imgIdx, const PtrStepSzf& distance, const PtrStepSz<unsigned int>& nMatches, int cc, cudaStream_t stream);
-        template void matchL1_gpu<short >(const PtrStepSzb& query, const PtrStepSzb* trains, int n, float maxDistance, const PtrStepSzb* masks, const PtrStepSzi& trainIdx, const PtrStepSzi& imgIdx, const PtrStepSzf& distance, const PtrStepSz<unsigned int>& nMatches, int cc, cudaStream_t stream);
-        template void matchL1_gpu<int   >(const PtrStepSzb& query, const PtrStepSzb* trains, int n, float maxDistance, const PtrStepSzb* masks, const PtrStepSzi& trainIdx, const PtrStepSzi& imgIdx, const PtrStepSzf& distance, const PtrStepSz<unsigned int>& nMatches, int cc, cudaStream_t stream);
-        template void matchL1_gpu<float >(const PtrStepSzb& query, const PtrStepSzb* trains, int n, float maxDistance, const PtrStepSzb* masks, const PtrStepSzi& trainIdx, const PtrStepSzi& imgIdx, const PtrStepSzf& distance, const PtrStepSz<unsigned int>& nMatches, int cc, cudaStream_t stream);
-
-<<<<<<< HEAD
-        template <typename T> void matchL2_gpu(const DevMem2Db& query, const DevMem2Db* trains, int n, float maxDistance, const DevMem2Db* masks,
-            const DevMem2Di& trainIdx, const DevMem2Di& imgIdx, const DevMem2Df& distance, const DevMem2D_<unsigned int>& nMatches,
-            int cc, cudaStream_t stream)
-        {
-            matchDispatcher<L2Dist>(static_cast< DevMem2D_<T> >(query), (const DevMem2D_<T>*)trains, n, maxDistance, masks,
-=======
-        template <typename T> void matchL2_gpu(const PtrStepSzb& query, const PtrStepSzb* trains, int n, float maxDistance, const PtrStepSzb* masks,
-            const PtrStepSzi& trainIdx, const PtrStepSzi& imgIdx, const PtrStepSzf& distance, const PtrStepSz<unsigned int>& nMatches,
-            int cc, cudaStream_t stream)
-        {
-            matchDispatcher<L2Dist>(static_cast< PtrStepSz<T> >(query), (const PtrStepSz<T>*)trains, n, maxDistance, masks,
->>>>>>> f4e33ea0
-                trainIdx, imgIdx, distance, nMatches,
-                cc, stream);
-        }
-
-        //template void matchL2_gpu<uchar >(const PtrStepSzb& query, const PtrStepSzb* trains, int n, float maxDistance, const PtrStepSzb* masks, const PtrStepSzi& trainIdx, const PtrStepSzi& imgIdx, const PtrStepSzf& distance, const PtrStepSz<unsigned int>& nMatches, int cc, cudaStream_t stream);
-        //template void matchL2_gpu<schar >(const PtrStepSzb& query, const PtrStepSzb* trains, int n, float maxDistance, const PtrStepSzb* masks, const PtrStepSzi& trainIdx, const PtrStepSzi& imgIdx, const PtrStepSzf& distance, const PtrStepSz<unsigned int>& nMatches, int cc, cudaStream_t stream);
-        //template void matchL2_gpu<ushort>(const PtrStepSzb& query, const PtrStepSzb* trains, int n, float maxDistance, const PtrStepSzb* masks, const PtrStepSzi& trainIdx, const PtrStepSzi& imgIdx, const PtrStepSzf& distance, const PtrStepSz<unsigned int>& nMatches, int cc, cudaStream_t stream);
-        //template void matchL2_gpu<short >(const PtrStepSzb& query, const PtrStepSzb* trains, int n, float maxDistance, const PtrStepSzb* masks, const PtrStepSzi& trainIdx, const PtrStepSzi& imgIdx, const PtrStepSzf& distance, const PtrStepSz<unsigned int>& nMatches, int cc, cudaStream_t stream);
-        //template void matchL2_gpu<int   >(const PtrStepSzb& query, const PtrStepSzb* trains, int n, float maxDistance, const PtrStepSzb* masks, const PtrStepSzi& trainIdx, const PtrStepSzi& imgIdx, const PtrStepSzf& distance, const PtrStepSz<unsigned int>& nMatches, int cc, cudaStream_t stream);
-        template void matchL2_gpu<float >(const PtrStepSzb& query, const PtrStepSzb* trains, int n, float maxDistance, const PtrStepSzb* masks, const PtrStepSzi& trainIdx, const PtrStepSzi& imgIdx, const PtrStepSzf& distance, const PtrStepSz<unsigned int>& nMatches, int cc, cudaStream_t stream);
-
-<<<<<<< HEAD
-        template <typename T> void matchHamming_gpu(const DevMem2Db& query, const DevMem2Db* trains, int n, float maxDistance, const DevMem2Db* masks,
-            const DevMem2Di& trainIdx, const DevMem2Di& imgIdx, const DevMem2Df& distance, const DevMem2D_<unsigned int>& nMatches,
-            int cc, cudaStream_t stream)
-        {
-            matchDispatcher<HammingDist>(static_cast< DevMem2D_<T> >(query), (const DevMem2D_<T>*)trains, n, maxDistance, masks,
-=======
-        template <typename T> void matchHamming_gpu(const PtrStepSzb& query, const PtrStepSzb* trains, int n, float maxDistance, const PtrStepSzb* masks,
-            const PtrStepSzi& trainIdx, const PtrStepSzi& imgIdx, const PtrStepSzf& distance, const PtrStepSz<unsigned int>& nMatches,
-            int cc, cudaStream_t stream)
-        {
-            matchDispatcher<HammingDist>(static_cast< PtrStepSz<T> >(query), (const PtrStepSz<T>*)trains, n, maxDistance, masks,
->>>>>>> f4e33ea0
-                trainIdx, imgIdx, distance, nMatches,
-                cc, stream);
-        }
-
-        template void matchHamming_gpu<uchar >(const PtrStepSzb& query, const PtrStepSzb* trains, int n, float maxDistance, const PtrStepSzb* masks, const PtrStepSzi& trainIdx, const PtrStepSzi& imgIdx, const PtrStepSzf& distance, const PtrStepSz<unsigned int>& nMatches, int cc, cudaStream_t stream);
-        //template void matchHamming_gpu<schar >(const PtrStepSzb& query, const PtrStepSzb* trains, int n, float maxDistance, const PtrStepSzb* masks, const PtrStepSzi& trainIdx, const PtrStepSzi& imgIdx, const PtrStepSzf& distance, const PtrStepSz<unsigned int>& nMatches, int cc, cudaStream_t stream);
-        template void matchHamming_gpu<ushort>(const PtrStepSzb& query, const PtrStepSzb* trains, int n, float maxDistance, const PtrStepSzb* masks, const PtrStepSzi& trainIdx, const PtrStepSzi& imgIdx, const PtrStepSzf& distance, const PtrStepSz<unsigned int>& nMatches, int cc, cudaStream_t stream);
-        //template void matchHamming_gpu<short >(const PtrStepSzb& query, const PtrStepSzb* trains, int n, float maxDistance, const PtrStepSzb* masks, const PtrStepSzi& trainIdx, const PtrStepSzi& imgIdx, const PtrStepSzf& distance, const PtrStepSz<unsigned int>& nMatches, int cc, cudaStream_t stream);
-        template void matchHamming_gpu<int   >(const PtrStepSzb& query, const PtrStepSzb* trains, int n, float maxDistance, const PtrStepSzb* masks, const PtrStepSzi& trainIdx, const PtrStepSzi& imgIdx, const PtrStepSzf& distance, const PtrStepSz<unsigned int>& nMatches, int cc, cudaStream_t stream);
-    } // namespace bf_radius_match
-}}} // namespace cv { namespace gpu { namespace device
-
-
+/*M///////////////////////////////////////////////////////////////////////////////////////
+//
+//  IMPORTANT: READ BEFORE DOWNLOADING, COPYING, INSTALLING OR USING.
+//
+//  By downloading, copying, installing or using the software you agree to this license.
+//  If you do not agree to this license, do not download, install,
+//  copy or use the software.
+//
+//
+//                           License Agreement
+//                For Open Source Computer Vision Library
+//
+// Copyright (C) 2000-2008, Intel Corporation, all rights reserved.
+// Copyright (C) 2009, Willow Garage Inc., all rights reserved.
+// Third party copyrights are property of their respective owners.
+//
+// Redistribution and use in source and binary forms, with or without modification,
+// are permitted provided that the following conditions are met:
+//
+//   * Redistribution's of source code must retain the above copyright notice,
+//     this list of conditions and the following disclaimer.
+//
+//   * Redistribution's in binary form must reproduce the above copyright notice,
+//     this list of conditions and the following disclaimer in the documentation
+//     and/or other materials provided with the distribution.
+//
+//   * The name of the copyright holders may not be used to endorse or promote products
+//     derived from this software without specific prior written permission.
+//
+// This software is provided by the copyright holders and contributors "as is" and
+// any express or bpied warranties, including, but not limited to, the bpied
+// warranties of merchantability and fitness for a particular purpose are disclaimed.
+// In no event shall the Intel Corporation or contributors be liable for any direct,
+// indirect, incidental, special, exemplary, or consequential damages
+// (including, but not limited to, procurement of substitute goods or services;
+// loss of use, data, or profits; or business interruption) however caused
+// and on any theory of liability, whether in contract, strict liability,
+// or tort (including negligence or otherwise) arising in any way out of
+// the use of this software, even if advised of the possibility of such damage.
+//
+//M*/
+
+#if !defined CUDA_DISABLER
+
+#include "internal_shared.hpp"
+#include "opencv2/gpu/device/limits.hpp"
+#include "opencv2/gpu/device/vec_distance.hpp"
+#include "opencv2/gpu/device/datamov_utils.hpp"
+
+namespace cv { namespace gpu { namespace device
+{
+    namespace bf_radius_match
+    {
+        ///////////////////////////////////////////////////////////////////////////////
+        // Match Unrolled
+
+        template <int BLOCK_SIZE, int MAX_DESC_LEN, bool SAVE_IMG_IDX, typename Dist, typename T, typename Mask>
+        __global__ void matchUnrolled(const PtrStepSz<T> query, int imgIdx, const PtrStepSz<T> train, float maxDistance, const Mask mask,
+            PtrStepi bestTrainIdx, PtrStepi bestImgIdx, PtrStepf bestDistance, unsigned int* nMatches, int maxCount)
+        {
+            #if defined(__CUDA_ARCH__) && (__CUDA_ARCH__ >= 110)
+
+            extern __shared__ int smem[];
+
+            const int queryIdx = blockIdx.y * BLOCK_SIZE + threadIdx.y;
+            const int trainIdx = blockIdx.x * BLOCK_SIZE + threadIdx.x;
+
+            typename Dist::value_type* s_query = (typename Dist::value_type*)(smem);
+            typename Dist::value_type* s_train = (typename Dist::value_type*)(smem + BLOCK_SIZE * BLOCK_SIZE);
+
+            Dist dist;
+
+            #pragma unroll
+            for (int i = 0; i < MAX_DESC_LEN / BLOCK_SIZE; ++i)
+            {
+                const int loadX = threadIdx.x + i * BLOCK_SIZE;
+
+                s_query[threadIdx.y * BLOCK_SIZE + threadIdx.x] = 0;
+                s_train[threadIdx.x * BLOCK_SIZE + threadIdx.y] = 0;
+
+                if (loadX < query.cols)
+                {
+                    T val;
+
+                    ForceGlob<T>::Load(query.ptr(::min(queryIdx, query.rows - 1)), loadX, val);
+                    s_query[threadIdx.y * BLOCK_SIZE + threadIdx.x] = val;
+
+                    ForceGlob<T>::Load(train.ptr(::min(blockIdx.x * BLOCK_SIZE + threadIdx.y, train.rows - 1)), loadX, val);
+                    s_train[threadIdx.x * BLOCK_SIZE + threadIdx.y] = val;
+                }
+
+                __syncthreads();
+
+                #pragma unroll
+                for (int j = 0; j < BLOCK_SIZE; ++j)
+                    dist.reduceIter(s_query[threadIdx.y * BLOCK_SIZE + j], s_train[j * BLOCK_SIZE + threadIdx.x]);
+
+                __syncthreads();
+            }
+
+            float distVal = (typename Dist::result_type)dist;
+
+            if (queryIdx < query.rows && trainIdx < train.rows && mask(queryIdx, trainIdx) && distVal < maxDistance)
+            {
+                unsigned int ind = atomicInc(nMatches + queryIdx, (unsigned int) -1);
+                if (ind < maxCount)
+                {
+                    bestTrainIdx.ptr(queryIdx)[ind] = trainIdx;
+                    if (SAVE_IMG_IDX) bestImgIdx.ptr(queryIdx)[ind] = imgIdx;
+                    bestDistance.ptr(queryIdx)[ind] = distVal;
+                }
+            }
+
+            #endif
+        }
+
+        template <int BLOCK_SIZE, int MAX_DESC_LEN, typename Dist, typename T, typename Mask>
+        void matchUnrolled(const PtrStepSz<T>& query, const PtrStepSz<T>& train, float maxDistance, const Mask& mask,
+            const PtrStepSzi& trainIdx, const PtrStepSzf& distance, const PtrStepSz<unsigned int>& nMatches, cudaStream_t stream)
+        {
+            const dim3 block(BLOCK_SIZE, BLOCK_SIZE);
+            const dim3 grid(divUp(train.rows, BLOCK_SIZE), divUp(query.rows, BLOCK_SIZE));
+
+            const size_t smemSize = (2 * BLOCK_SIZE * BLOCK_SIZE) * sizeof(int);
+
+            matchUnrolled<BLOCK_SIZE, MAX_DESC_LEN, false, Dist><<<grid, block, smemSize, stream>>>(query, 0, train, maxDistance, mask,
+                trainIdx, PtrStepi(), distance, nMatches.data, trainIdx.cols);
+            cudaSafeCall( cudaGetLastError() );
+
+            if (stream == 0)
+                cudaSafeCall( cudaDeviceSynchronize() );
+        }
+
+        template <int BLOCK_SIZE, int MAX_DESC_LEN, typename Dist, typename T>
+        void matchUnrolled(const PtrStepSz<T>& query, const PtrStepSz<T>* trains, int n, float maxDistance, const PtrStepSzb* masks,
+            const PtrStepSzi& trainIdx, const PtrStepSzi& imgIdx, const PtrStepSzf& distance, const PtrStepSz<unsigned int>& nMatches,
+            cudaStream_t stream)
+        {
+            const dim3 block(BLOCK_SIZE, BLOCK_SIZE);
+
+            const size_t smemSize = (2 * BLOCK_SIZE * BLOCK_SIZE) * sizeof(int);
+
+            for (int i = 0; i < n; ++i)
+            {
+                const PtrStepSz<T> train = trains[i];
+
+                const dim3 grid(divUp(train.rows, BLOCK_SIZE), divUp(query.rows, BLOCK_SIZE));
+
+                if (masks != 0 && masks[i].data)
+                {
+                    matchUnrolled<BLOCK_SIZE, MAX_DESC_LEN, true, Dist><<<grid, block, smemSize, stream>>>(query, i, train, maxDistance, SingleMask(masks[i]),
+                        trainIdx, imgIdx, distance, nMatches.data, trainIdx.cols);
+                }
+                else
+                {
+                    matchUnrolled<BLOCK_SIZE, MAX_DESC_LEN, true, Dist><<<grid, block, smemSize, stream>>>(query, i, train, maxDistance, WithOutMask(),
+                        trainIdx, imgIdx, distance, nMatches.data, trainIdx.cols);
+                }
+                cudaSafeCall( cudaGetLastError() );
+            }
+
+            if (stream == 0)
+                cudaSafeCall( cudaDeviceSynchronize() );
+        }
+
+        ///////////////////////////////////////////////////////////////////////////////
+        // Match
+
+        template <int BLOCK_SIZE, bool SAVE_IMG_IDX, typename Dist, typename T, typename Mask>
+        __global__ void match(const PtrStepSz<T> query, int imgIdx, const PtrStepSz<T> train, float maxDistance, const Mask mask,
+            PtrStepi bestTrainIdx, PtrStepi bestImgIdx, PtrStepf bestDistance, unsigned int* nMatches, int maxCount)
+        {
+            #if defined(__CUDA_ARCH__) && (__CUDA_ARCH__ >= 110)
+
+            extern __shared__ int smem[];
+
+            const int queryIdx = blockIdx.y * BLOCK_SIZE + threadIdx.y;
+            const int trainIdx = blockIdx.x * BLOCK_SIZE + threadIdx.x;
+
+            typename Dist::value_type* s_query = (typename Dist::value_type*)(smem);
+            typename Dist::value_type* s_train = (typename Dist::value_type*)(smem + BLOCK_SIZE * BLOCK_SIZE);
+
+            Dist dist;
+
+            for (int i = 0, endi = (query.cols + BLOCK_SIZE - 1) / BLOCK_SIZE; i < endi; ++i)
+            {
+                const int loadX = threadIdx.x + i * BLOCK_SIZE;
+
+                s_query[threadIdx.y * BLOCK_SIZE + threadIdx.x] = 0;
+                s_train[threadIdx.x * BLOCK_SIZE + threadIdx.y] = 0;
+
+                if (loadX < query.cols)
+                {
+                    T val;
+
+                    ForceGlob<T>::Load(query.ptr(::min(queryIdx, query.rows - 1)), loadX, val);
+                    s_query[threadIdx.y * BLOCK_SIZE + threadIdx.x] = val;
+
+                    ForceGlob<T>::Load(train.ptr(::min(blockIdx.x * BLOCK_SIZE + threadIdx.y, train.rows - 1)), loadX, val);
+                    s_train[threadIdx.x * BLOCK_SIZE + threadIdx.y] = val;
+                }
+
+                __syncthreads();
+
+                #pragma unroll
+                for (int j = 0; j < BLOCK_SIZE; ++j)
+                    dist.reduceIter(s_query[threadIdx.y * BLOCK_SIZE + j], s_train[j * BLOCK_SIZE + threadIdx.x]);
+
+                __syncthreads();
+            }
+
+            float distVal = (typename Dist::result_type)dist;
+
+            if (queryIdx < query.rows && trainIdx < train.rows && mask(queryIdx, trainIdx) && distVal < maxDistance)
+            {
+                unsigned int ind = atomicInc(nMatches + queryIdx, (unsigned int) -1);
+                if (ind < maxCount)
+                {
+                    bestTrainIdx.ptr(queryIdx)[ind] = trainIdx;
+                    if (SAVE_IMG_IDX) bestImgIdx.ptr(queryIdx)[ind] = imgIdx;
+                    bestDistance.ptr(queryIdx)[ind] = distVal;
+                }
+            }
+
+            #endif
+        }
+
+        template <int BLOCK_SIZE, typename Dist, typename T, typename Mask>
+        void match(const PtrStepSz<T>& query, const PtrStepSz<T>& train, float maxDistance, const Mask& mask,
+            const PtrStepSzi& trainIdx, const PtrStepSzf& distance, const PtrStepSz<unsigned int>& nMatches,
+            cudaStream_t stream)
+        {
+            const dim3 block(BLOCK_SIZE, BLOCK_SIZE);
+            const dim3 grid(divUp(train.rows, BLOCK_SIZE), divUp(query.rows, BLOCK_SIZE));
+
+            const size_t smemSize = (2 * BLOCK_SIZE * BLOCK_SIZE) * sizeof(int);
+
+            match<BLOCK_SIZE, false, Dist><<<grid, block, smemSize, stream>>>(query, 0, train, maxDistance, mask,
+                trainIdx, PtrStepi(), distance, nMatches.data, trainIdx.cols);
+            cudaSafeCall( cudaGetLastError() );
+
+            if (stream == 0)
+                cudaSafeCall( cudaDeviceSynchronize() );
+        }
+
+        template <int BLOCK_SIZE, typename Dist, typename T>
+        void match(const PtrStepSz<T>& query, const PtrStepSz<T>* trains, int n, float maxDistance, const PtrStepSzb* masks,
+            const PtrStepSzi& trainIdx, const PtrStepSzi& imgIdx, const PtrStepSzf& distance, const PtrStepSz<unsigned int>& nMatches,
+            cudaStream_t stream)
+        {
+            const dim3 block(BLOCK_SIZE, BLOCK_SIZE);
+
+            const size_t smemSize = (2 * BLOCK_SIZE * BLOCK_SIZE) * sizeof(int);
+
+            for (int i = 0; i < n; ++i)
+            {
+                const PtrStepSz<T> train = trains[i];
+
+                const dim3 grid(divUp(train.rows, BLOCK_SIZE), divUp(query.rows, BLOCK_SIZE));
+
+                if (masks != 0 && masks[i].data)
+                {
+                    match<BLOCK_SIZE, true, Dist><<<grid, block, smemSize, stream>>>(query, i, train, maxDistance, SingleMask(masks[i]),
+                        trainIdx, imgIdx, distance, nMatches.data, trainIdx.cols);
+                }
+                else
+                {
+                    match<BLOCK_SIZE, true, Dist><<<grid, block, smemSize, stream>>>(query, i, train, maxDistance, WithOutMask(),
+                        trainIdx, imgIdx, distance, nMatches.data, trainIdx.cols);
+                }
+                cudaSafeCall( cudaGetLastError() );
+            }
+
+            if (stream == 0)
+                cudaSafeCall( cudaDeviceSynchronize() );
+        }
+
+        ///////////////////////////////////////////////////////////////////////////////
+        // Match dispatcher
+
+        template <typename Dist, typename T, typename Mask>
+        void matchDispatcher(const PtrStepSz<T>& query, const PtrStepSz<T>& train, float maxDistance, const Mask& mask,
+                             const PtrStepSzi& trainIdx, const PtrStepSzf& distance, const PtrStepSz<unsigned int>& nMatches,
+                             int cc, cudaStream_t stream)
+        {
+            (void)cc;
+            if (query.cols <= 64)
+            {
+                matchUnrolled<16, 64, Dist>(query, train, maxDistance, mask, trainIdx, distance, nMatches, stream);
+            }
+            else if (query.cols <= 128)
+            {
+                matchUnrolled<16, 128, Dist>(query, train, maxDistance, mask, trainIdx, distance, nMatches, stream);
+            }
+            /*else if (query.cols <= 256)
+            {
+                matchUnrolled<16, 256, Dist>(query, train, maxDistance, mask, trainIdx, distance, nMatches, stream);
+            }
+            else if (query.cols <= 512)
+            {
+                matchUnrolled<16, 512, Dist>(query, train, maxDistance, mask, trainIdx, distance, nMatches, stream);
+            }
+            else if (query.cols <= 1024)
+            {
+                matchUnrolled<16, 1024, Dist>(query, train, maxDistance, mask, trainIdx, distance, nMatches, stream);
+            }*/
+            else
+            {
+                match<16, Dist>(query, train, maxDistance, mask, trainIdx, distance, nMatches, stream);
+            }
+        }
+
+        template <typename Dist, typename T>
+        void matchDispatcher(const PtrStepSz<T>& query, const PtrStepSz<T>* trains, int n, float maxDistance, const PtrStepSzb* masks,
+                             const PtrStepSzi& trainIdx, const PtrStepSzi& imgIdx, const PtrStepSzf& distance, const PtrStepSz<unsigned int>& nMatches,
+                             int cc, cudaStream_t stream)
+        {
+            (void)cc;
+            if (query.cols <= 64)
+            {
+                matchUnrolled<16, 64, Dist>(query, trains, n, maxDistance, masks, trainIdx, imgIdx, distance, nMatches, stream);
+            }
+            else if (query.cols <= 128)
+            {
+                matchUnrolled<16, 128, Dist>(query, trains, n, maxDistance, masks, trainIdx, imgIdx, distance, nMatches, stream);
+            }
+            /*else if (query.cols <= 256)
+            {
+                matchUnrolled<16, 256, Dist>(query, trains, n, maxDistance, masks, trainIdx, imgIdx, distance, nMatches, stream);
+            }
+            else if (query.cols <= 512)
+            {
+                matchUnrolled<16, 512, Dist>(query, trains, n, maxDistance, masks, trainIdx, imgIdx, distance, nMatches, stream);
+            }
+            else if (query.cols <= 1024)
+            {
+                matchUnrolled<16, 1024, Dist>(query, trains, n, maxDistance, masks, trainIdx, imgIdx, distance, nMatches, stream);
+            }*/
+            else
+            {
+                match<16, Dist>(query, trains, n, maxDistance, masks, trainIdx, imgIdx, distance, nMatches, stream);
+            }
+        }
+
+        ///////////////////////////////////////////////////////////////////////////////
+        // Radius Match caller
+
+        template <typename T> void matchL1_gpu(const PtrStepSzb& query, const PtrStepSzb& train, float maxDistance, const PtrStepSzb& mask,
+            const PtrStepSzi& trainIdx, const PtrStepSzf& distance, const PtrStepSz<unsigned int>& nMatches,
+            int cc, cudaStream_t stream)
+        {
+            if (mask.data)
+            {
+                matchDispatcher< L1Dist<T> >(static_cast< PtrStepSz<T> >(query), static_cast< PtrStepSz<T> >(train), maxDistance, SingleMask(mask),
+                    trainIdx, distance, nMatches,
+                    cc, stream);
+            }
+            else
+            {
+                matchDispatcher< L1Dist<T> >(static_cast< PtrStepSz<T> >(query), static_cast< PtrStepSz<T> >(train), maxDistance, WithOutMask(),
+                    trainIdx, distance, nMatches,
+                    cc, stream);
+            }
+        }
+
+        template void matchL1_gpu<uchar >(const PtrStepSzb& queryDescs, const PtrStepSzb& trainDescs, float maxDistance, const PtrStepSzb& mask, const PtrStepSzi& trainIdx, const PtrStepSzf& distance, const PtrStepSz<unsigned int>& nMatches, int cc, cudaStream_t stream);
+        //template void matchL1_gpu<schar >(const PtrStepSzb& queryDescs, const PtrStepSzb& trainDescs, float maxDistance, const PtrStepSzb& mask, const PtrStepSzi& trainIdx, const PtrStepSzf& distance, const PtrStepSz<unsigned int>& nMatches, int cc, cudaStream_t stream);
+        template void matchL1_gpu<ushort>(const PtrStepSzb& queryDescs, const PtrStepSzb& trainDescs, float maxDistance, const PtrStepSzb& mask, const PtrStepSzi& trainIdx, const PtrStepSzf& distance, const PtrStepSz<unsigned int>& nMatches, int cc, cudaStream_t stream);
+        template void matchL1_gpu<short >(const PtrStepSzb& queryDescs, const PtrStepSzb& trainDescs, float maxDistance, const PtrStepSzb& mask, const PtrStepSzi& trainIdx, const PtrStepSzf& distance, const PtrStepSz<unsigned int>& nMatches, int cc, cudaStream_t stream);
+        template void matchL1_gpu<int   >(const PtrStepSzb& queryDescs, const PtrStepSzb& trainDescs, float maxDistance, const PtrStepSzb& mask, const PtrStepSzi& trainIdx, const PtrStepSzf& distance, const PtrStepSz<unsigned int>& nMatches, int cc, cudaStream_t stream);
+        template void matchL1_gpu<float >(const PtrStepSzb& queryDescs, const PtrStepSzb& trainDescs, float maxDistance, const PtrStepSzb& mask, const PtrStepSzi& trainIdx, const PtrStepSzf& distance, const PtrStepSz<unsigned int>& nMatches, int cc, cudaStream_t stream);
+
+        template <typename T> void matchL2_gpu(const PtrStepSzb& query, const PtrStepSzb& train, float maxDistance, const PtrStepSzb& mask,
+            const PtrStepSzi& trainIdx, const PtrStepSzf& distance, const PtrStepSz<unsigned int>& nMatches,
+            int cc, cudaStream_t stream)
+        {
+            if (mask.data)
+            {
+                matchDispatcher<L2Dist>(static_cast< PtrStepSz<T> >(query), static_cast< PtrStepSz<T> >(train), maxDistance, SingleMask(mask),
+                    trainIdx, distance, nMatches,
+                    cc, stream);
+            }
+            else
+            {
+                matchDispatcher<L2Dist>(static_cast< PtrStepSz<T> >(query), static_cast< PtrStepSz<T> >(train), maxDistance, WithOutMask(),
+                    trainIdx, distance, nMatches,
+                    cc, stream);
+            }
+        }
+
+        //template void matchL2_gpu<uchar >(const PtrStepSzb& queryDescs, const PtrStepSzb& trainDescs, float maxDistance, const PtrStepSzb& mask, const PtrStepSzi& trainIdx, const PtrStepSzf& distance, const PtrStepSz<unsigned int>& nMatches, int cc, cudaStream_t stream);
+        //template void matchL2_gpu<schar >(const PtrStepSzb& queryDescs, const PtrStepSzb& trainDescs, float maxDistance, const PtrStepSzb& mask, const PtrStepSzi& trainIdx, const PtrStepSzf& distance, const PtrStepSz<unsigned int>& nMatches, int cc, cudaStream_t stream);
+        //template void matchL2_gpu<ushort>(const PtrStepSzb& queryDescs, const PtrStepSzb& trainDescs, float maxDistance, const PtrStepSzb& mask, const PtrStepSzi& trainIdx, const PtrStepSzf& distance, const PtrStepSz<unsigned int>& nMatches, int cc, cudaStream_t stream);
+        //template void matchL2_gpu<short >(const PtrStepSzb& queryDescs, const PtrStepSzb& trainDescs, float maxDistance, const PtrStepSzb& mask, const PtrStepSzi& trainIdx, const PtrStepSzf& distance, const PtrStepSz<unsigned int>& nMatches, int cc, cudaStream_t stream);
+        //template void matchL2_gpu<int   >(const PtrStepSzb& queryDescs, const PtrStepSzb& trainDescs, float maxDistance, const PtrStepSzb& mask, const PtrStepSzi& trainIdx, const PtrStepSzf& distance, const PtrStepSz<unsigned int>& nMatches, int cc, cudaStream_t stream);
+        template void matchL2_gpu<float >(const PtrStepSzb& queryDescs, const PtrStepSzb& trainDescs, float maxDistance, const PtrStepSzb& mask, const PtrStepSzi& trainIdx, const PtrStepSzf& distance, const PtrStepSz<unsigned int>& nMatches, int cc, cudaStream_t stream);
+
+        template <typename T> void matchHamming_gpu(const PtrStepSzb& query, const PtrStepSzb& train, float maxDistance, const PtrStepSzb& mask,
+            const PtrStepSzi& trainIdx, const PtrStepSzf& distance, const PtrStepSz<unsigned int>& nMatches,
+            int cc, cudaStream_t stream)
+        {
+            if (mask.data)
+            {
+                matchDispatcher<HammingDist>(static_cast< PtrStepSz<T> >(query), static_cast< PtrStepSz<T> >(train), maxDistance, SingleMask(mask),
+                    trainIdx, distance, nMatches,
+                    cc, stream);
+            }
+            else
+            {
+                matchDispatcher<HammingDist>(static_cast< PtrStepSz<T> >(query), static_cast< PtrStepSz<T> >(train), maxDistance, WithOutMask(),
+                    trainIdx, distance, nMatches,
+                    cc, stream);
+            }
+        }
+
+        template void matchHamming_gpu<uchar >(const PtrStepSzb& queryDescs, const PtrStepSzb& trainDescs, float maxDistance, const PtrStepSzb& mask, const PtrStepSzi& trainIdx, const PtrStepSzf& distance, const PtrStepSz<unsigned int>& nMatches, int cc, cudaStream_t stream);
+        //template void matchHamming_gpu<schar >(const PtrStepSzb& queryDescs, const PtrStepSzb& trainDescs, float maxDistance, const PtrStepSzb& mask, const PtrStepSzi& trainIdx, const PtrStepSzf& distance, const PtrStepSz<unsigned int>& nMatches, int cc, cudaStream_t stream);
+        template void matchHamming_gpu<ushort>(const PtrStepSzb& queryDescs, const PtrStepSzb& trainDescs, float maxDistance, const PtrStepSzb& mask, const PtrStepSzi& trainIdx, const PtrStepSzf& distance, const PtrStepSz<unsigned int>& nMatches, int cc, cudaStream_t stream);
+        //template void matchHamming_gpu<short >(const PtrStepSzb& queryDescs, const PtrStepSzb& trainDescs, float maxDistance, const PtrStepSzb& mask, const PtrStepSzi& trainIdx, const PtrStepSzf& distance, const PtrStepSz<unsigned int>& nMatches, int cc, cudaStream_t stream);
+        template void matchHamming_gpu<int   >(const PtrStepSzb& queryDescs, const PtrStepSzb& trainDescs, float maxDistance, const PtrStepSzb& mask, const PtrStepSzi& trainIdx, const PtrStepSzf& distance, const PtrStepSz<unsigned int>& nMatches, int cc, cudaStream_t stream);
+
+        template <typename T> void matchL1_gpu(const PtrStepSzb& query, const PtrStepSzb* trains, int n, float maxDistance, const PtrStepSzb* masks,
+            const PtrStepSzi& trainIdx, const PtrStepSzi& imgIdx, const PtrStepSzf& distance, const PtrStepSz<unsigned int>& nMatches,
+            int cc, cudaStream_t stream)
+        {
+            matchDispatcher< L1Dist<T> >(static_cast< PtrStepSz<T> >(query), (const PtrStepSz<T>*)trains, n, maxDistance, masks,
+                trainIdx, imgIdx, distance, nMatches,
+                cc, stream);
+        }
+
+        template void matchL1_gpu<uchar >(const PtrStepSzb& query, const PtrStepSzb* trains, int n, float maxDistance, const PtrStepSzb* masks, const PtrStepSzi& trainIdx, const PtrStepSzi& imgIdx, const PtrStepSzf& distance, const PtrStepSz<unsigned int>& nMatches, int cc, cudaStream_t stream);
+        //template void matchL1_gpu<schar >(const PtrStepSzb& query, const PtrStepSzb* trains, int n, float maxDistance, const PtrStepSzb* masks, const PtrStepSzi& trainIdx, const PtrStepSzi& imgIdx, const PtrStepSzf& distance, const PtrStepSz<unsigned int>& nMatches, int cc, cudaStream_t stream);
+        template void matchL1_gpu<ushort>(const PtrStepSzb& query, const PtrStepSzb* trains, int n, float maxDistance, const PtrStepSzb* masks, const PtrStepSzi& trainIdx, const PtrStepSzi& imgIdx, const PtrStepSzf& distance, const PtrStepSz<unsigned int>& nMatches, int cc, cudaStream_t stream);
+        template void matchL1_gpu<short >(const PtrStepSzb& query, const PtrStepSzb* trains, int n, float maxDistance, const PtrStepSzb* masks, const PtrStepSzi& trainIdx, const PtrStepSzi& imgIdx, const PtrStepSzf& distance, const PtrStepSz<unsigned int>& nMatches, int cc, cudaStream_t stream);
+        template void matchL1_gpu<int   >(const PtrStepSzb& query, const PtrStepSzb* trains, int n, float maxDistance, const PtrStepSzb* masks, const PtrStepSzi& trainIdx, const PtrStepSzi& imgIdx, const PtrStepSzf& distance, const PtrStepSz<unsigned int>& nMatches, int cc, cudaStream_t stream);
+        template void matchL1_gpu<float >(const PtrStepSzb& query, const PtrStepSzb* trains, int n, float maxDistance, const PtrStepSzb* masks, const PtrStepSzi& trainIdx, const PtrStepSzi& imgIdx, const PtrStepSzf& distance, const PtrStepSz<unsigned int>& nMatches, int cc, cudaStream_t stream);
+
+        template <typename T> void matchL2_gpu(const PtrStepSzb& query, const PtrStepSzb* trains, int n, float maxDistance, const PtrStepSzb* masks,
+            const PtrStepSzi& trainIdx, const PtrStepSzi& imgIdx, const PtrStepSzf& distance, const PtrStepSz<unsigned int>& nMatches,
+            int cc, cudaStream_t stream)
+        {
+            matchDispatcher<L2Dist>(static_cast< PtrStepSz<T> >(query), (const PtrStepSz<T>*)trains, n, maxDistance, masks,
+                trainIdx, imgIdx, distance, nMatches,
+                cc, stream);
+        }
+
+        //template void matchL2_gpu<uchar >(const PtrStepSzb& query, const PtrStepSzb* trains, int n, float maxDistance, const PtrStepSzb* masks, const PtrStepSzi& trainIdx, const PtrStepSzi& imgIdx, const PtrStepSzf& distance, const PtrStepSz<unsigned int>& nMatches, int cc, cudaStream_t stream);
+        //template void matchL2_gpu<schar >(const PtrStepSzb& query, const PtrStepSzb* trains, int n, float maxDistance, const PtrStepSzb* masks, const PtrStepSzi& trainIdx, const PtrStepSzi& imgIdx, const PtrStepSzf& distance, const PtrStepSz<unsigned int>& nMatches, int cc, cudaStream_t stream);
+        //template void matchL2_gpu<ushort>(const PtrStepSzb& query, const PtrStepSzb* trains, int n, float maxDistance, const PtrStepSzb* masks, const PtrStepSzi& trainIdx, const PtrStepSzi& imgIdx, const PtrStepSzf& distance, const PtrStepSz<unsigned int>& nMatches, int cc, cudaStream_t stream);
+        //template void matchL2_gpu<short >(const PtrStepSzb& query, const PtrStepSzb* trains, int n, float maxDistance, const PtrStepSzb* masks, const PtrStepSzi& trainIdx, const PtrStepSzi& imgIdx, const PtrStepSzf& distance, const PtrStepSz<unsigned int>& nMatches, int cc, cudaStream_t stream);
+        //template void matchL2_gpu<int   >(const PtrStepSzb& query, const PtrStepSzb* trains, int n, float maxDistance, const PtrStepSzb* masks, const PtrStepSzi& trainIdx, const PtrStepSzi& imgIdx, const PtrStepSzf& distance, const PtrStepSz<unsigned int>& nMatches, int cc, cudaStream_t stream);
+        template void matchL2_gpu<float >(const PtrStepSzb& query, const PtrStepSzb* trains, int n, float maxDistance, const PtrStepSzb* masks, const PtrStepSzi& trainIdx, const PtrStepSzi& imgIdx, const PtrStepSzf& distance, const PtrStepSz<unsigned int>& nMatches, int cc, cudaStream_t stream);
+
+        template <typename T> void matchHamming_gpu(const PtrStepSzb& query, const PtrStepSzb* trains, int n, float maxDistance, const PtrStepSzb* masks,
+            const PtrStepSzi& trainIdx, const PtrStepSzi& imgIdx, const PtrStepSzf& distance, const PtrStepSz<unsigned int>& nMatches,
+            int cc, cudaStream_t stream)
+        {
+            matchDispatcher<HammingDist>(static_cast< PtrStepSz<T> >(query), (const PtrStepSz<T>*)trains, n, maxDistance, masks,
+                trainIdx, imgIdx, distance, nMatches,
+                cc, stream);
+        }
+
+        template void matchHamming_gpu<uchar >(const PtrStepSzb& query, const PtrStepSzb* trains, int n, float maxDistance, const PtrStepSzb* masks, const PtrStepSzi& trainIdx, const PtrStepSzi& imgIdx, const PtrStepSzf& distance, const PtrStepSz<unsigned int>& nMatches, int cc, cudaStream_t stream);
+        //template void matchHamming_gpu<schar >(const PtrStepSzb& query, const PtrStepSzb* trains, int n, float maxDistance, const PtrStepSzb* masks, const PtrStepSzi& trainIdx, const PtrStepSzi& imgIdx, const PtrStepSzf& distance, const PtrStepSz<unsigned int>& nMatches, int cc, cudaStream_t stream);
+        template void matchHamming_gpu<ushort>(const PtrStepSzb& query, const PtrStepSzb* trains, int n, float maxDistance, const PtrStepSzb* masks, const PtrStepSzi& trainIdx, const PtrStepSzi& imgIdx, const PtrStepSzf& distance, const PtrStepSz<unsigned int>& nMatches, int cc, cudaStream_t stream);
+        //template void matchHamming_gpu<short >(const PtrStepSzb& query, const PtrStepSzb* trains, int n, float maxDistance, const PtrStepSzb* masks, const PtrStepSzi& trainIdx, const PtrStepSzi& imgIdx, const PtrStepSzf& distance, const PtrStepSz<unsigned int>& nMatches, int cc, cudaStream_t stream);
+        template void matchHamming_gpu<int   >(const PtrStepSzb& query, const PtrStepSzb* trains, int n, float maxDistance, const PtrStepSzb* masks, const PtrStepSzi& trainIdx, const PtrStepSzi& imgIdx, const PtrStepSzf& distance, const PtrStepSz<unsigned int>& nMatches, int cc, cudaStream_t stream);
+    } // namespace bf_radius_match
+}}} // namespace cv { namespace gpu { namespace device
+
+
 #endif /* CUDA_DISABLER */