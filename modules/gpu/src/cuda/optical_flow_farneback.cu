--- conflicted
+++ resolved
@@ -435,11 +435,7 @@
     }
 
 
-<<<<<<< HEAD
-    void boxFilter5Gpu_CC11(const DevMem2Df src, int ksizeHalf, DevMem2Df dst, cudaStream_t stream)
-=======
     void boxFilter5Gpu_CC11(const PtrStepSzf src, int ksizeHalf, PtrStepSzf dst, cudaStream_t stream)
->>>>>>> f4e33ea0
     {
         int height = src.rows / 5;
         int width = src.cols;
@@ -642,34 +638,12 @@
 
         static const caller_t callers[] =
         {
-<<<<<<< HEAD
-            gaussianBlur5Caller<BrdReflect101<float>,256>,
-            gaussianBlur5Caller<BrdReplicate<float>,256>,
-=======
-            gaussianBlur5Caller<BrdReflect101<float>,128>,
-            gaussianBlur5Caller<BrdReplicate<float>,128>,
->>>>>>> f4e33ea0
-        };
-
-        callers[borderMode](src, ksizeHalf, dst, stream);
-    }
-<<<<<<< HEAD
-
-    void gaussianBlur5Gpu_CC11(
-            const DevMem2Df src, int ksizeHalf, DevMem2Df dst, int borderMode, cudaStream_t stream)
-    {
-        typedef void (*caller_t)(const DevMem2Df, int, DevMem2Df, cudaStream_t);
-
-        static const caller_t callers[] =
-        {
             gaussianBlur5Caller<BrdReflect101<float>,128>,
             gaussianBlur5Caller<BrdReplicate<float>,128>,
         };
 
         callers[borderMode](src, ksizeHalf, dst, stream);
     }
-=======
->>>>>>> f4e33ea0
 
 }}}} // namespace cv { namespace gpu { namespace device { namespace optflow_farneback
 
